--- conflicted
+++ resolved
@@ -189,12 +189,7 @@
 
 **Parameters:**
 
-<<<<<<< HEAD
 - `handler: Callable[[Element], Coroutine[Any, Any, Result]]` - Processing function that returns results
-=======
-- `handler: Callable[[Element], Coroutine[Any, Any, Result]]` - Processing function that returns
-  results
->>>>>>> e06fb49b
 - `elements: AsyncIterable[Element] | Iterable[Element]` - Elements to process
 - `concurrent_tasks: int = 2` - Maximum concurrent tasks
 - `return_exceptions: bool = False` - Include exceptions in results instead of raising
